import openai
import json
import os
from tqdm import tqdm
import time
import shortuuid
<<<<<<< HEAD


class GPT3_Demo(object):
    def __init__(self, engine, temperature, max_tokens, top_p, frequency_penalty, presence_penalty, best_of, logprobs):
        self.engine = engine
        self.temperature = temperature
        self.max_tokens = max_tokens
        self.top_p = top_p
        self.frequency_penalty = frequency_penalty
        self.presence_penalty = presence_penalty
        self.best_of = best_of
        self.logprobs = logprobs

    def get_multiple_sample(self, prompt_list: List[str]):
        response = openai.Completion.create(
            engine=self.engine,
            prompt=prompt_list,
            temperature=self.temperature,
            max_tokens=self.max_tokens,
            top_p=self.top_p,
            frequency_penalty=self.frequency_penalty,
            presence_penalty=self.presence_penalty,
            best_of=self.best_of,
            logprobs=self.logprobs
        )
        results = [choice.text for choice in response.choices]
        return results

def run_gpt3(prompt_list):
    demo = GPT3_Demo(
        engine="text-davinci-003",  # text-davinci-003: best, text-ada-001: lowest price
        temperature=0,  # control randomness: lowring results in less random completion (0 ~ 1.0)
        max_tokens=8,  # max number of tokens to generate (1 ~ 4,000)
        top_p=1,  # control diversity (0 ~ 1.0)
        frequency_penalty=0,  # how to penalize new tokens based on their existing frequency (0 ~ 2.0)
        presence_penalty=0,  # 这个是对于词是否已经出现过的惩罚，文档上说这个值调高可以增大谈论新topic的概率 (0 ~ 2.0)
        best_of=3,  # 这个是说从多少个里选最好的，如果这里是10，就会生成10个然后选最好的，但是这样会更贵(1 ~ 20)
        logprobs=1
    )
    results = demo.get_multiple_sample(prompt_list)
    return results

=======
# use following codes to activate azure:


# use openai api with group PRISM
>>>>>>> de335894
class Chat_Demo(object):
    def __init__(
        self,
        model,
        user_system,
        temperature,
        max_tokens,
        top_p,
        frequency_penalty,
        presence_penalty,
        n,
        stream,
        stop,
        logit_bias,
    ):
        self.model = model
        self.temperature = temperature
        self.max_tokens = max_tokens
        self.top_p = top_p
        self.frequency_penalty = frequency_penalty
        self.presence_penalty = presence_penalty
        self.n = n
        self.stream = stream
        self.stop = stop
        self.logit_bias = logit_bias
        self.chat_list = []
        self.chat_list = [{"role": "system", "content": user_system}]

    def get_chat_output(self, user_prompt):
        self.chat_list.append({"role": "user", "content": user_prompt})
        response = openai.ChatCompletion.create(
            model=self.model,
            messages=self.chat_list,
            temperature=self.temperature,
            max_tokens=self.max_tokens,
            top_p=self.top_p,
            frequency_penalty=self.frequency_penalty,
            presence_penalty=self.presence_penalty,
            n=self.n,
            stream=self.stream,
            stop=self.stop,
        )
        reply = response["choices"][0]["message"]["content"]
        self.chat_list.append(response["choices"][0]["message"])

        return reply

    def delete_last_chat(self):
        self.chat_list.pop()
        self.chat_list.pop()


# usage template for chatgpt
def run_chatgpt(user_prompt_list):
    demo = Chat_Demo(
        model="gpt-3.5-turbo-16k-0613",  # gpt-3.5-turbo: chatgpt with lowerest price, gpt-4: lateset version, higher price
        # model="gpt-4",  # gpt-3.5-turbo: chatgpt with lowerest price, gpt-4: lateset version, higher price
        user_system="You are a helpful assistant",  # add more description after this to fit your task, e.g., "you are a helpful assistant that translates English to Chinese." will be a good system for MT.
        temperature=1.0,  # default 1.0, control randomness: lowring results in less random completion (0 ~ 2.0)
        max_tokens=256,  # max number of tokens to generate (1 ~ 4,000)
        top_p=1,  # default 1, control diversity (0 ~ 1.0), openai suggests not to alter this with temperature together
        frequency_penalty=0,  # default 0, how to penalize new tokens based on their existing frequency (-2.0 ~ 2.0)
        presence_penalty=0,  # default 0, 这个是对于词是否已经出现过的惩罚，文档上说这个值调高可以增大谈论新topic的概率 (-2.0 ~ 2.0)
        stop="",  # manually control where to stop
        stream=False,  # temporarily keep false
        n=1,  # n choices of reply for each input
        logit_bias=None,  # use the bias to control what tokens you want to appear or disappear, this function is NOT implemented in Chat_Demo now
    )
    reply = demo.get_chat_output(user_prompt_list)
    return reply


if __name__ == "__main__":
    question = []
    data_file = "./data/question_Japanese_ver.jsonl"
    with open(data_file, "r") as f:
        instruction_list = []
        for line in tqdm(f.read().splitlines()):
            tmp_dict = json.loads(line)
            question.append(tmp_dict)
            instruction_list.append(tmp_dict["text"][0:])
        # examples = [l.strip() for l in instruction_list]
        examples = instruction_list
    results = []
    for index, example in tqdm(enumerate(examples)):
<<<<<<< HEAD
        response=run_gpt3(example)
        results.append({"question_id":question[index]["question_id"],"answer_id":shortuuid.uuid(),"model_id":"gpt-3.5-davinci" ,"choices":[{"index": 0, "turns": [response]}],"tstamp": time.time(),})    
    predictions_file = "./data/jp_bench/model_answer/gpt-3.5-davinci.jsonl"
=======
        response = run_chatgpt(example)
        results.append(
            {
                "question_id": question[index]["question_id"],
                "answer_id": shortuuid.uuid(),
                "model_id": "gpt-4",
                "choices": [{"index": 0, "turns": [response]}],
                "tstamp": time.time(),
            }
        )
    predictions_file = "./data/jp_bench/model_answer/GPT-4_reference.jsonl"
>>>>>>> de335894
    dirname = os.path.dirname(predictions_file)
    os.makedirs(dirname, exist_ok=True)
    with open(predictions_file, "w") as f:
        for result in results:
            json_line = json.dumps(result, ensure_ascii=False)
            f.write(json_line + "\n")<|MERGE_RESOLUTION|>--- conflicted
+++ resolved
@@ -4,7 +4,6 @@
 from tqdm import tqdm
 import time
 import shortuuid
-<<<<<<< HEAD
 
 
 class GPT3_Demo(object):
@@ -47,12 +46,12 @@
     results = demo.get_multiple_sample(prompt_list)
     return results
 
-=======
+
 # use following codes to activate azure:
 
 
 # use openai api with group PRISM
->>>>>>> de335894
+
 class Chat_Demo(object):
     def __init__(
         self,
@@ -138,23 +137,9 @@
         examples = instruction_list
     results = []
     for index, example in tqdm(enumerate(examples)):
-<<<<<<< HEAD
         response=run_gpt3(example)
         results.append({"question_id":question[index]["question_id"],"answer_id":shortuuid.uuid(),"model_id":"gpt-3.5-davinci" ,"choices":[{"index": 0, "turns": [response]}],"tstamp": time.time(),})    
     predictions_file = "./data/jp_bench/model_answer/gpt-3.5-davinci.jsonl"
-=======
-        response = run_chatgpt(example)
-        results.append(
-            {
-                "question_id": question[index]["question_id"],
-                "answer_id": shortuuid.uuid(),
-                "model_id": "gpt-4",
-                "choices": [{"index": 0, "turns": [response]}],
-                "tstamp": time.time(),
-            }
-        )
-    predictions_file = "./data/jp_bench/model_answer/GPT-4_reference.jsonl"
->>>>>>> de335894
     dirname = os.path.dirname(predictions_file)
     os.makedirs(dirname, exist_ok=True)
     with open(predictions_file, "w") as f:
